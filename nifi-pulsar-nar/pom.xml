--- conflicted
+++ resolved
@@ -19,11 +19,7 @@
     <parent>
         <groupId>io.streamnative.connectors</groupId>
         <artifactId>nifi-pulsar-bundle</artifactId>
-<<<<<<< HEAD
-        <version>1.19.1</version>
-=======
         <version>2.0.0-M2</version>
->>>>>>> 2fb51d3c
     </parent>
 
     <artifactId>nifi-pulsar-nar</artifactId>
