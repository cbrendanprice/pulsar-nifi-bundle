# Apache NiFi - Processor for Apache Pulsar

## How to build

This processor allows you to define the versions of the Apache NiFi and Apache Pulsar libraries that you that you want to use inside the processor, along with the JDK version you want to compile the classes with. 

To build the NAR files using Maven, just run the following command. 

<<<<<<< HEAD
`mvn clean package`
=======
`mvn clean package -Denforcer.skip`
>>>>>>> 69dd92b7

This will also generate a Docker image inside your local docker daemon with the tag `streamnative/nifi`

*Note: Currently, this command will load NAR files that were build using the default NiFi, Pulsar, and Java versions
into the lib folder of the NiFi container for testing. Therefore, if you need to test artifacts built using a
different version of these libraries, then you will first need to copy those NAR artifacts into the docker/lib folder *BEFORE* building
the Docker image.

## How to test

A Dockerfile has been included in the project that can be used to test the Processor locally, and can be started with the following command:

<<<<<<< HEAD
`docker run --name nifi -d -p 8443:8443 
-e SINGLE_USER_CREDENTIALS_USERNAME=admin 
-e SINGLE_USER_CREDENTIALS_PASSWORD=ctsBtRBKHRAx69EqUghvvgEvjnaLjFEB 
streamnative/nifi`
=======
`docker run --name nifi -d -p 8443:8443 -e SINGLE_USER_CREDENTIALS_USERNAME=admin -e SINGLE_USER_CREDENTIALS_PASSWORD=ctsBtRBKHRAx69EqUghvvgEvjnaLjFEB streamnative/nifi`
>>>>>>> 69dd92b7

See the [documentation](https://hub.docker.com/r/apache/nifi) on the base image for more configuration options

Visit https://localhost:8443/nifi/login and enter the username and password you provided in the docker command.

## How to debug

The JVM Debugger can be enabled by setting the environment variable NIFI_JVM_DEBUGGER to any value when running the docker image, e.g.

<<<<<<< HEAD
`docker run --name nifi \
-p 8443:8443 -p 8000:8000 \
-d \
-e NIFI_JVM_DEBUGGER=true
streamnative/nifi`

## References
https://stackoverflow.com/questions/55811413/is-it-possible-to-debug-apache-nifi-custom-processor
=======
`docker run --name nifi -p 8443:8443 -p 8000:8000 -d -e SINGLE_USER_CREDENTIALS_USERNAME=admin -e SINGLE_USER_CREDENTIALS_PASSWORD=ctsBtRBKHRAx69EqUghvvgEvjnaLjFEB -e NIFI_JVM_DEBUGGER=true streamnative/nifi`

## References
https://stackoverflow.com/questions/55811413/is-it-possible-to-debug-apache-nifi-custom-processor

-agentlib:jdwp=transport=dt_socket,server=y,suspend=n,address=8000
>>>>>>> 69dd92b7
<|MERGE_RESOLUTION|>--- conflicted
+++ resolved
@@ -6,11 +6,7 @@
 
 To build the NAR files using Maven, just run the following command. 
 
-<<<<<<< HEAD
-`mvn clean package`
-=======
 `mvn clean package -Denforcer.skip`
->>>>>>> 69dd92b7
 
 This will also generate a Docker image inside your local docker daemon with the tag `streamnative/nifi`
 
@@ -23,14 +19,10 @@
 
 A Dockerfile has been included in the project that can be used to test the Processor locally, and can be started with the following command:
 
-<<<<<<< HEAD
 `docker run --name nifi -d -p 8443:8443 
 -e SINGLE_USER_CREDENTIALS_USERNAME=admin 
 -e SINGLE_USER_CREDENTIALS_PASSWORD=ctsBtRBKHRAx69EqUghvvgEvjnaLjFEB 
 streamnative/nifi`
-=======
-`docker run --name nifi -d -p 8443:8443 -e SINGLE_USER_CREDENTIALS_USERNAME=admin -e SINGLE_USER_CREDENTIALS_PASSWORD=ctsBtRBKHRAx69EqUghvvgEvjnaLjFEB streamnative/nifi`
->>>>>>> 69dd92b7
 
 See the [documentation](https://hub.docker.com/r/apache/nifi) on the base image for more configuration options
 
@@ -40,7 +32,6 @@
 
 The JVM Debugger can be enabled by setting the environment variable NIFI_JVM_DEBUGGER to any value when running the docker image, e.g.
 
-<<<<<<< HEAD
 `docker run --name nifi \
 -p 8443:8443 -p 8000:8000 \
 -d \
@@ -48,12 +39,4 @@
 streamnative/nifi`
 
 ## References
-https://stackoverflow.com/questions/55811413/is-it-possible-to-debug-apache-nifi-custom-processor
-=======
-`docker run --name nifi -p 8443:8443 -p 8000:8000 -d -e SINGLE_USER_CREDENTIALS_USERNAME=admin -e SINGLE_USER_CREDENTIALS_PASSWORD=ctsBtRBKHRAx69EqUghvvgEvjnaLjFEB -e NIFI_JVM_DEBUGGER=true streamnative/nifi`
-
-## References
-https://stackoverflow.com/questions/55811413/is-it-possible-to-debug-apache-nifi-custom-processor
-
--agentlib:jdwp=transport=dt_socket,server=y,suspend=n,address=8000
->>>>>>> 69dd92b7
+https://stackoverflow.com/questions/55811413/is-it-possible-to-debug-apache-nifi-custom-processor